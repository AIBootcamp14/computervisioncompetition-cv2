--- conflicted
+++ resolved
@@ -410,10 +410,8 @@
 
 # image files
 *.jpg
-<<<<<<< HEAD
 *.png
-=======
->>>>>>> a408259b
+
 
 # raw data
 meta.csv
@@ -423,17 +421,13 @@
 # large files
 # zip file
 data.tar.gz
-<<<<<<< HEAD
 *.zip
-=======
->>>>>>> a408259b
 
 # output files
 *.csv
 
 # models
 *.pt
-<<<<<<< HEAD
 train_summary.json
 
 # wandb
@@ -441,7 +435,5 @@
 
 # bash files
 run_scripts/*
-=======
->>>>>>> a408259b
 
 # End of https://www.toptal.com/developers/gitignore/api/windows,linux,macos,python,visualstudiocode,git,jupyternotebooks,pycharm