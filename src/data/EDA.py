#%%
import os
import cv2
import timm
import pandas as pd
import matplotlib.pyplot as plt
from PIL import Image
from tqdm import tqdm

data_path = '../../data'

train_img_path = os.path.join(data_path, 'train')
test_img_path = os.path.join(data_path, 'test')

train_img_file_list = [f for f in os.listdir(train_img_path) if f.endswith('.jpg')]
train_img_file_list.sort()

test_img_file_list = [f for f in os.listdir(test_img_path) if f.endswith('.jpg')]
test_img_file_list.sort()

#%%
# train image check (n1 counts from s1)

s1 = 0
n1 = 100

plt.figure(figsize=(30,150))

for i, f in enumerate(train_img_file_list[s1:s1 + n1]):
  plt.subplot(n1//4 + 1, 4,i+1)
  plt.xticks([])
  plt.yticks([])
  plt.grid(False)
  img = Image.open(os.path.join(train_img_path,f))
  plt.imshow(img)
plt.show()

#%%
# test image check (n2 counts from s2)

s2 = 500
n2 = 100

plt.figure(figsize=(30,150))

for i, f in enumerate(test_img_file_list[s2: s2+n2]):
  plt.subplot(n2//4 + 1, 4,i+1)
  plt.xticks([])
  plt.yticks([])
  plt.grid(False)
  img = Image.open(os.path.join(test_img_path,f))
  plt.imshow(img)
plt.show()

# noise
# flip
# upside-down
# rotation
# ...

#%%
# Class imbalance check
train_df = pd.read_csv(os.path.join(data_path, "train.csv"))
print(train_df.info())

class_counts = train_df['target'].value_counts().sort_index()

plt.figure(figsize=(10,5))

class_counts.plot(kind='bar')
plt.title("Class Distribution in Train Data")
plt.xlabel("Class")
plt.ylabel("Count")
plt.show()

print(class_counts)

# minority class: 1, 13, 14

#%%
# Image resolution (Img Size) check
train_df = pd.read_csv(os.path.join(data_path, "train.csv"))
train_longest_sizes = []

for fp in tqdm(train_df['ID']):
    img = cv2.imread(os.path.join(train_img_path,fp))
    h, w = img.shape[:2]
    train_longest_sizes.append(max(h, w))

print("[Train] Max res:", max(train_longest_sizes))
print("[Train] Min res:", min(train_longest_sizes))
print("[Train] Avg res:", sum(train_longest_sizes)/len(train_longest_sizes))

# train:
# Max: 753
# Min: 512
# Avg: 596.31

test = pd.read_csv(os.path.join(data_path, "sample_submission.csv"))
test_longest_sizes = []

for fp in tqdm(test['ID']):
    img = cv2.imread(os.path.join(test_img_path,fp))
    h, w = img.shape[:2]
    test_longest_sizes.append(max(h, w))

print("[Test] Max res:", max(test_longest_sizes))
print("[Test] Min res:", min(test_longest_sizes))
print("[Test] Avg res:", sum(test_longest_sizes)/len(test_longest_sizes))

# test:
# Max: 763
# Min: 512
# Avg: 595.70


#%%
import matplotlib.pyplot as plt

# train height, width
train_heights, train_widths = [], []
for fp in tqdm(train_df['ID']):
    img = cv2.imread(os.path.join(train_img_path, fp))
    h, w = img.shape[:2]
    train_heights.append(h)
    train_widths.append(w)

plt.figure(figsize=(6,6))
plt.scatter(train_widths, train_heights, c="blue", alpha=0.4, s=10)
plt.xlabel("Width (pixels)")
plt.ylabel("Height (pixels)")
plt.title("Train Image Resolution (Width vs Height)")
plt.grid(True)
plt.show()

# test height, width
test_heights, test_widths = [], []
for fp in tqdm(test['ID']):
    img = cv2.imread(os.path.join(test_img_path, fp))
    h, w = img.shape[:2]
    test_heights.append(h)
    test_widths.append(w)

plt.figure(figsize=(6,6))
plt.scatter(test_widths, test_heights, c="red", alpha=0.4, s=10)
plt.xlabel("Width (pixels)")
plt.ylabel("Height (pixels)")
plt.title("Test Image Resolution (Width vs Height)")
plt.grid(True)
plt.show()

#%%
# label noise check (for n*10 counts)

meta_path = os.path.join(data_path, 'meta.csv')
meta = pd.read_csv(meta_path)
meta = meta.set_index("target")
meta_dict = meta.to_dict()['class_name']

train_df_copy = train_df.copy()
train_df_copy["class_name"] = train_df_copy["target"].map(meta_dict)
train_df_copy

# s3 = 0
n = 10

for s3 in range(0, n):
    plt.figure(figsize=(40, 80))   

    for i, f in enumerate(train_img_file_list[s3*10:s3*10+10]):
        class_name = train_df_copy[train_df_copy["ID"]== f]["class_name"].reset_index(drop=True).get(0)
        plt.subplot(5, 2, i+1)
        plt.xticks([])
        plt.yticks([])
        plt.grid(False)
        img = Image.open(os.path.join(train_img_path,f))
        plt.title(class_name, fontsize=80)
        plt.imshow(img)
        plt.tight_layout()
    plt.show()

# Labels are relatively clean

#%%
# Image check of a class:class_num (count of max_cnt)
<<<<<<< HEAD
class_num = 3
max_cnt = 101

=======
class_num = 14
max_cnt = 5
>>>>>>> 134431f1
cnt = 0
for i, r in train_df.iterrows():
    df_id, df_class_name = r
    if df_class_name == class_num:
        cnt += 1
        plt.xticks([])
        plt.yticks([])
        plt.grid(False)
        img = Image.open(os.path.join(train_img_path,df_id))
        plt.title(f"{df_id}_{df_class_name}", fontsize=30)
        plt.imshow(img)
        plt.tight_layout()
        plt.show()
    if cnt >= max_cnt:
       break

<<<<<<< HEAD
# 3 : 입 퇴원 확인서
# 7 : (진료)확인서

=======
        
>>>>>>> 134431f1
# %%
# check large image (>=512px) pretrained model in timm & check img size and normalization value
import timm
import pandas as pd
from timm.data import resolve_model_data_config

models_ge512 = []

for name in timm.list_models(pretrained=True):
    try:
        cfg = timm.get_pretrained_cfg(name)
        _, h, w = cfg.input_size
        if (753 >= h >= 512) or (753 >= w >= 512):
            models_ge512.append((name, (h, w)))
    except Exception as e:
        pass

rows = []
for name, size in models_ge512:
    try:
        m = timm.create_model(name, pretrained=True, num_classes=1000, features_only=False)
        data_cfg = resolve_model_data_config(m)
        mean = tuple(map(float, data_cfg["mean"]))
        std  = tuple(map(float, data_cfg["std"]))
        rows.append((name, size, mean, std))
    except Exception as e:
        rows.append((name, size, "ERROR", str(e)))

df = pd.DataFrame(
    [
        {"name": n, "input_size": s, "mean": m, "std": d}
        for n, s, m, d in rows if m != "ERROR"
    ]
).sort_values("name")
print(df)<|MERGE_RESOLUTION|>--- conflicted
+++ resolved
@@ -183,14 +183,8 @@
 
 #%%
 # Image check of a class:class_num (count of max_cnt)
-<<<<<<< HEAD
 class_num = 3
 max_cnt = 101
-
-=======
-class_num = 14
-max_cnt = 5
->>>>>>> 134431f1
 cnt = 0
 for i, r in train_df.iterrows():
     df_id, df_class_name = r
@@ -207,13 +201,9 @@
     if cnt >= max_cnt:
        break
 
-<<<<<<< HEAD
 # 3 : 입 퇴원 확인서
 # 7 : (진료)확인서
 
-=======
-        
->>>>>>> 134431f1
 # %%
 # check large image (>=512px) pretrained model in timm & check img size and normalization value
 import timm
