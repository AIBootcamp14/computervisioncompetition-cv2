--- conflicted
+++ resolved
@@ -21,14 +21,6 @@
 )
 from src.train.train import set_seed
 
-<<<<<<< HEAD
-=======
-try:
-    import wandb
-except Exception:
-    wandb = None
-    
->>>>>>> 134431f1
 
 def _resolve_img_size_from_model(model, user_opt):
     _, in_h, in_w = resolve_model_data_config(model)['input_size']
@@ -189,7 +181,7 @@
     return df
 
 
-<<<<<<< HEAD
+
 def _resolve_test_tf_by_name(name: str, size, mean, std, interp):
     n = (name or "none").strip().lower()
     if n in {"", "none"}:
@@ -203,9 +195,6 @@
     warnings.warn(f"[test preset] Unknown/unavailable '{name}', fallback to build_test_tf()", UserWarning)
     return build_test_tf(size, mean, std, interpolation=interp)
 
-
-=======
->>>>>>> 134431f1
 def _coerce_to_namespace(args):
     if args is None:
         ap = argparse.ArgumentParser()
